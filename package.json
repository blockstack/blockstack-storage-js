{
  "name": "blockstack-storage",
  "version": "0.2.8",
  "description": "The Blockstack Javascript library for storage.",
  "main": "lib/index",
  "scripts": {
    "browserify": "./node_modules/.bin/browserify lib/index.js --standalone blockstack -o ./tests/storageTests/bundle.js",
    "compile": "rm -rf lib; babel --presets es2015 src -d lib",
    "compile-tests": "rm -rf tests/storageTests/lib; babel --presets es2015 tests/storageTests/src -d tests/storageTests/lib",
    "prepare": "npm run compile",
    "release": "npm version patch && npm publish",
    "dev-build": "npm run compile; npm run compile-tests; npm run browserify;",
    "integration-test-storage": "npm run compile; npm run compile-tests; npm run browserify; node ./tests/storageTests/lib/index.js",
    "test": "echo 'Use the integration test framework; see circle.yml'; echo 'success!'"
  },
  "repository": {
    "type": "git",
    "url": "git+https://github.com/blockstack/blockstack-storage-js.git"
  },
  "author": {
    "name": "Blockstack Inc.",
    "email": "admin@blockstack.com",
    "url": "https://blockstack.com"
  },
  "license": "MIT",
  "bugs": {
    "url": "https://github.com/blockstack/blockstack-storage-js/issues"
  },
  "keywords": [
    "blockchain",
    "bitcoin",
    "bitcoin storage",
    "bitcoin scaling",
    "off-chain storage",
    "crypto",
    "cryptography",
    "blockstack",
    "blockstack auth",
    "profile",
    "identity",
    "ethereum",
    "storage",
    "decentralized"
  ],
  "homepage": "https://blockstack.org",
  "contributors": [
    {
      "name": "Jude Nelson"
    },
    {
      "name": "Larry Salibra"
    },
    {
      "name": "Ryan Shea"
    }
  ],
  "devDependencies": {
    "babel-cli": "^6.4.5",
    "babel-preset-es2015": "^6.3.13",
<<<<<<< HEAD
    "blockstack": "^0.8.2",
=======
    "blockstack": "^0.9.0",
>>>>>>> fe0ea639
    "blue-tape": "^1.0.0",
    "browserify": "^13.1.1",
    "express": "^4.15.0",
    "fetch-mock": "^5.5.0",
    "localstorage-polyfill": "^1.0.1",
    "mock-localstorage": "^0.1.3",
    "node-fetch": "^1.6.3",
    "tape": "^4.6.3"
  },
  "dependencies": {
    "ajv": "^4.11.5",
    "bitcoinjs-lib": "^2.3.0",
    "elliptic": "^6.4.0",
    "isomorphic-fetch": "^2.2.1",
    "jsontokens": "^0.7.4",
    "uuid": "^3.0.1"
  }
}<|MERGE_RESOLUTION|>--- conflicted
+++ resolved
@@ -57,11 +57,7 @@
   "devDependencies": {
     "babel-cli": "^6.4.5",
     "babel-preset-es2015": "^6.3.13",
-<<<<<<< HEAD
-    "blockstack": "^0.8.2",
-=======
     "blockstack": "^0.9.0",
->>>>>>> fe0ea639
     "blue-tape": "^1.0.0",
     "browserify": "^13.1.1",
     "express": "^4.15.0",
